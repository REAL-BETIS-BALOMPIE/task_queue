import django.dispatch

from django.db import models


def post_delete_queuetask(sender, instance, **kwargs):
    if instance.last_state:
        instance.last_state.delete(save=False)

    if instance.log:
        instance.log.delete(save=False)


def post_delete_queuetaskatnexttasks(sender, instance, **kwargs):
    instance.queue.queuetaskatnexttasks_set.filter(
        position__gt=instance.position
    ).update(
        position=models.F('position') - 1
    )


<<<<<<< HEAD
task_done = django.dispatch.Signal()
=======
def post_delete_scheduledqueuetaskgroup(sender, instance, **kwargs):
    if instance.periodic_task:
        instance.periodic_task.delete()


task_done = django.dispatch.Signal(providing_args=['instance'])
>>>>>>> 76fd323b
<|MERGE_RESOLUTION|>--- conflicted
+++ resolved
@@ -18,14 +18,9 @@
         position=models.F('position') - 1
     )
 
-
-<<<<<<< HEAD
-task_done = django.dispatch.Signal()
-=======
 def post_delete_scheduledqueuetaskgroup(sender, instance, **kwargs):
     if instance.periodic_task:
         instance.periodic_task.delete()
 
 
-task_done = django.dispatch.Signal(providing_args=['instance'])
->>>>>>> 76fd323b
+task_done = django.dispatch.Signal()